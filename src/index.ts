import { getAccessToken } from "./shared/auth";
import {
  convertToSiteUrl,
  getPublishMetadata,
  requestIndexing,
  getEmojiForStatus,
  getPageIndexingStatus,
  convertToFilePath,
  checkSiteUrl,
  checkCustomUrls,
} from "./shared/gsc";
<<<<<<< HEAD
import { getSitemapUrls } from "./shared/sitemap";
import { IndexingStatus, Page, PageStatus } from "./shared/types";
import { batch, parseCommandLineArgs } from "./shared/utils";
=======
import { getSitemapPages } from "./shared/sitemap";
import { Status } from "./shared/types";
import { batch } from "./shared/utils";
>>>>>>> 208a723c
import { readFileSync, existsSync, mkdirSync, writeFileSync } from "fs";
import path from "path";

const CACHE_TIMEOUT = 1000 * 60 * 60 * 24 * 14; // 14 days
export const QUOTA = {
  rpm: {
    retries: 3,
    waitingTime: 60000, // 1 minute
  },
};

export type IndexOptions = {
  client_email?: string;
  private_key?: string;
  path?: string;
  urls?: string[];
  quota?: {
    rpmRetry?: boolean; // read requests per minute: retry after waiting time
  };
};

/**
 * Indexes the specified domain or site URL.
 * @param input - The domain or site URL to index.
 * @param options - (Optional) Additional options for indexing.
 */
export const index = async (input: string = process.argv[2], options: IndexOptions = {}) => {
  if (!input) {
    console.error("❌ Please provide a domain or site URL as the first argument.");
    console.error("");
    process.exit(1);
  }

  if (!options.client_email) {
    options.client_email = process.env.GIS_CLIENT_EMAIL;
  }
  if (!options.private_key) {
    options.private_key = process.env.GIS_PRIVATE_KEY;
  }
  if (!options.path) {
    options.path = process.env.GIS_PATH;
  }
  if (!options.urls) {
    options.urls = process.env.GIS_URLS ? process.env.GIS_URLS.split(",") : undefined;
  }
  if (!options.quota) {
    options.quota = {
      rpmRetry: process.env.GIS_QUOTA_RPM_RETRY === "true",
    };
  }

  const accessToken = await getAccessToken(options.client_email, options.private_key, options.path);
  let siteUrl = convertToSiteUrl(input);
  console.log(`🔎 Processing site: ${siteUrl}`);
  const cachePath = path.join(".cache", `${convertToFilePath(siteUrl)}.json`);

  if (!accessToken) {
    console.error("❌ Failed to get access token, check your service account credentials.");
    console.error("");
    process.exit(1);
  }

  siteUrl = await checkSiteUrl(accessToken, siteUrl);

  let urls = options.urls || [];
  if (urls.length === 0) {
    console.log(`🔎 Fetching sitemaps and pages...`);
    const [sitemaps, urlsFromSitemaps] = await getSitemapUrls(accessToken, siteUrl);

    if (sitemaps.length === 0) {
      console.error("❌ No sitemaps found, add them to Google Search Console and try again.");
      console.error("");
      process.exit(1);
    }

    urls = urlsFromSitemaps;

    console.log(`👉 Found ${urls.length} URLs in ${sitemaps.length} sitemap`);
  } else {
    urls = checkCustomUrls(siteUrl, urls);
    console.log(`👉 Found ${urls.length} URLs in the provided list`);
  }

  const pages: Record<string, Page> = existsSync(cachePath) ? JSON.parse(readFileSync(cachePath, "utf8")) : {};
  const pagesPerIndexingStatus: Record<IndexingStatus, string[]> = {
    [IndexingStatus.SubmittedAndIndexed]: [],
    [IndexingStatus.DuplicateWithoutUserSelectedCanonical]: [],
    [IndexingStatus.CrawledCurrentlyNotIndexed]: [],
    [IndexingStatus.DiscoveredCurrentlyNotIndexed]: [],
    [IndexingStatus.PageWithRedirect]: [],
    [IndexingStatus.URLIsUnknownToGoogle]: [],
    [IndexingStatus.RateLimited]: [],
    [IndexingStatus.Forbidden]: [],
    [IndexingStatus.Error]: [],
  };

  const indexableStatuses = [
    IndexingStatus.DiscoveredCurrentlyNotIndexed,
    IndexingStatus.CrawledCurrentlyNotIndexed,
    IndexingStatus.URLIsUnknownToGoogle,
    IndexingStatus.Forbidden,
    IndexingStatus.Error,
  ];

  const shouldRecheck = (page: Page) => {
    const isFailed = page.status === PageStatus.Failed;
    const isOld = new Date(page.lastCheckedAt) < new Date(Date.now() - CACHE_TIMEOUT);
    return isOld || isFailed;
  };

  await batch(
    async (url) => {
      let page = pages[url];
      if (!page || shouldRecheck(page)) {
        const indexingStatus = await getPageIndexingStatus(accessToken, siteUrl, url);
        page = {
          indexingStatus,
          status: indexableStatuses.includes(indexingStatus)
            ? PageStatus.Pending
            : indexingStatus === IndexingStatus.RateLimited
            ? PageStatus.Failed
            : PageStatus.Completed,
          lastCheckedAt: new Date().toISOString(),
        };
        pages[url] = page;
      }

      pagesPerIndexingStatus[page.indexingStatus] = pagesPerIndexingStatus[page.indexingStatus]
        ? [...pagesPerIndexingStatus[page.indexingStatus], url]
        : [url];
    },
    urls,
    50,
    (batchIndex, batchCount) => {
      console.log(`📦 Batch ${batchIndex + 1} of ${batchCount} complete`);
    }
  );

  console.log(``);
  console.log(`👍 Done, here's the indexing status of all ${Object.keys(pages).length} pages:`);
  mkdirSync(".cache", { recursive: true });
  writeFileSync(cachePath, JSON.stringify(pages, null, 2));

  for (const indexingStatus of Object.keys(pagesPerIndexingStatus)) {
    const pages = pagesPerIndexingStatus[indexingStatus as IndexingStatus];
    if (pages.length === 0) continue;
    console.log(`   • ${getEmojiForStatus(indexingStatus as IndexingStatus)} ${indexingStatus}: ${pages.length} pages`);
  }
  console.log("");

  const shouldBeSubmitted = (page: Page) => {
    return page.status === PageStatus.Pending;
  };

  const queue = Object.keys(pages).filter((url) => shouldBeSubmitted(pages[url]));

  if (queue.length === 0) {
    console.log(`✨ There are no pages that can be indexed for now.`);
  } else {
    console.log(`✨ Found ${queue.length} pages that can be indexed.`);
    queue.forEach((url) => console.log(`   • ${url}`));
  }
  console.log(``);

  for (const url of queue) {
    console.log(`📄 Processing url: ${url}`);
    const status = await getPublishMetadata(accessToken, url, {
      retriesOnRateLimit: options.quota.rpmRetry ? QUOTA.rpm.retries : 0,
    });
    if (status === 404) {
      await requestIndexing(accessToken, url);
      console.log("🚀 Indexing requested successfully. It may take a few days for Google to process it.");
    } else if (status < 400) {
      console.log(`🕛 Indexing already requested previously. It may take a few days for Google to process it.`);
    }
    console.log(``);
  }

  console.log(`👍 All done!`);
  console.log(`💖 Brought to you by https://seogets.com - SEO Analytics.`);
  console.log(``);
};

export * from "./shared";<|MERGE_RESOLUTION|>--- conflicted
+++ resolved
@@ -9,15 +9,9 @@
   checkSiteUrl,
   checkCustomUrls,
 } from "./shared/gsc";
-<<<<<<< HEAD
 import { getSitemapUrls } from "./shared/sitemap";
 import { IndexingStatus, Page, PageStatus } from "./shared/types";
-import { batch, parseCommandLineArgs } from "./shared/utils";
-=======
-import { getSitemapPages } from "./shared/sitemap";
-import { Status } from "./shared/types";
 import { batch } from "./shared/utils";
->>>>>>> 208a723c
 import { readFileSync, existsSync, mkdirSync, writeFileSync } from "fs";
 import path from "path";
 
