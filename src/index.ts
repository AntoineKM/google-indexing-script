--- conflicted
+++ resolved
@@ -21,7 +21,6 @@
   path?: string;
 };
 
-<<<<<<< HEAD
 /**
  * Indexes the specified domain or site URL.
  * @param input - The domain or site URL to index.
@@ -31,9 +30,6 @@
   input: string = process.argv[2],
   options: IndexOptions = {},
 ) => {
-=======
-export const index = async (input: string = process.argv[2], options: IndexOptions = {}) => {
->>>>>>> ad211e26
   if (!input) {
     console.error("❌ Please provide a domain or site URL as the first argument.");
     console.error("");
